# IntelliJ / VSCode
.idea/
.vscode/

# Logs
app.log
app_test.log

# Maven target
/target/

# OS files
*.swp
*.DS_StoreHELP.md
target/
.mvn/wrapper/maven-wrapper.jar
!**/src/main/**/target/
!**/src/test/**/target/

### STS ###
.apt_generated
.classpath
.factorypath
.project
.settings
.springBeans
.sts4-cache

### IntelliJ IDEA ###
.idea
*.iws
*.iml
*.ipr

### NetBeans ###
/nbproject/private/
/nbbuild/
/dist/
/nbdist/
/.nb-gradle/
build/
!**/src/main/**/build/
!**/src/test/**/build/

### VS Code ###
.vscode/

# Local env file (do not commit)
.env

<<<<<<< HEAD
# Local keystore and config directory
config/

# Tools outputs (audit artifacts)
tools/
=======
# Keystore files
config/*.p12
>>>>>>> 1a0179dd
<|MERGE_RESOLUTION|>--- conflicted
+++ resolved
@@ -48,13 +48,11 @@
 # Local env file (do not commit)
 .env
 
-<<<<<<< HEAD
 # Local keystore and config directory
 config/
 
+# Keystore files (explicit)
+config/*.p12
+
 # Tools outputs (audit artifacts)
-tools/
-=======
-# Keystore files
-config/*.p12
->>>>>>> 1a0179dd
+tools/